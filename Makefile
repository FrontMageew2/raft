--- conflicted
+++ resolved
@@ -4,11 +4,7 @@
 	go test -timeout=60s .
 
 integ: test
-<<<<<<< HEAD
-	INTEG_TESTS=yes go test -timeout=23s -run=Integ ./...
-=======
 	INTEG_TESTS=yes go test -timeout=25s -run=Integ .
->>>>>>> 064220df
 
 fuzz:
 	go test -timeout=300s ./fuzzy
