--- conflicted
+++ resolved
@@ -6,13 +6,6 @@
 	"fmt"
 	"io"
 	"io/ioutil"
-<<<<<<< HEAD
-	"log"
-	"os"
-	"strconv"
-	"sync"
-=======
->>>>>>> 064220df
 	"time"
 
 	"github.com/armon/go-metrics"
